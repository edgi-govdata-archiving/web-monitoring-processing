--- conflicted
+++ resolved
@@ -101,7 +101,6 @@
     TIMELIMIT = 2 #seconds
     return compute_dmp_diff(a_text, b_text, timelimit=TIMELIMIT)
 
-<<<<<<< HEAD
 def html_text_changes_only(a_text, b_text):
     """
     """
@@ -115,7 +114,7 @@
     diff = html_source_diff(a_text=a_text, b_text=b_text)
     changes = [change for change in diff if change[0] != 0]
     return changes
-=======
+
 def html_diff_render(a_text, b_text):
     """
     HTML Diff for rendering
@@ -160,5 +159,4 @@
 
     render = soup_new.prettify(formatter=None)
 
-    return render
->>>>>>> 303239f8
+    return render