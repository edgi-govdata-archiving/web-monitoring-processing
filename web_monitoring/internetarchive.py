--- conflicted
+++ resolved
@@ -128,10 +128,6 @@
             dt = datetime.strptime(dt_str, DATE_FMT)
             yield dt, uri
 
-<<<<<<< HEAD
-=======
-
->>>>>>> 97e49e16
 def format_version(*, url, dt, uri, version_hash, title, agency, site):
     """
     Format version info in preparation for submitting it to web-monitoring-db.
@@ -183,8 +179,4 @@
     title = utils.extract_title(res.content)
     return format_version(url=url, dt=dt, uri=uri,
                           version_hash=version_hash, title=title,
-<<<<<<< HEAD
-                          agency=agency, site=site)            
-=======
                           agency=agency, site=site)
->>>>>>> 97e49e16
